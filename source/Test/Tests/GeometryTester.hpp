--- conflicted
+++ resolved
@@ -12,16 +12,10 @@
 		void run_unit_tests()        override;
 		void run_performance_tests() override;
 
-<<<<<<< HEAD
-private:
-		void runAABBTests();
-		void runTriangleTests();
-=======
 		static void draw_frustrum_debugger_UI(float aspect_ratio);
 	private:
 		void run_AABB_tests();
 		void run_triangle_tests();
->>>>>>> 2e6bbc8f
 		void run_frustrum_tests();
 		void run_sphere_tests();
 		void run_point_tests();
